--- conflicted
+++ resolved
@@ -43,27 +43,7 @@
     this.tokenListType = tokenListType;
   }
 
-<<<<<<< HEAD
   ready(): boolean {
-=======
-  reload(
-    chainID: number,
-    rpcUrl: string,
-    tokenListSource: string,
-    tokenListType: TokenListType,
-    gasPriceConstant: number
-  ): void {
-    this._ready = false;
-    this._provider = new providers.JsonRpcProvider(rpcUrl);
-    this.chainID = chainID;
-    this.rpcUrl = rpcUrl;
-    this.gasPriceConstant = gasPriceConstant;
-    this.tokenListSource = tokenListSource;
-    this.tokenListType = tokenListType;
-  }
-
-  public ready(): boolean {
->>>>>>> cd1cc79c
     return this._ready;
   }
 
