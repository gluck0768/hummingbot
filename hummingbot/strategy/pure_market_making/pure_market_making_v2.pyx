from collections import deque
from decimal import Decimal
import logging
import pandas as pd
from typing import (
    List,
    Tuple,
    Optional,
    Dict
)

from hummingbot.core.clock cimport Clock
from hummingbot.core.event.events import TradeType
from hummingbot.core.data_type.limit_order cimport LimitOrder
from hummingbot.core.data_type.limit_order import LimitOrder
from hummingbot.core.network_iterator import NetworkStatus
from hummingbot.market.market_base import (
    MarketBase,
    OrderType
)
from hummingbot.core.data_type.order_book cimport OrderBook
from hummingbot.strategy.market_symbol_pair import MarketSymbolPair
from hummingbot.strategy.strategy_base import StrategyBase

from .constant_spread_pricing_delegate import ConstantSpreadPricingDelegate
from .constant_size_sizing_delegate import ConstantSizeSizingDelegate
from .data_types import (
    OrdersProposal,
    ORDER_PROPOSAL_ACTION_CANCEL_ORDERS,
    ORDER_PROPOSAL_ACTION_CREATE_ORDERS,
    PricingProposal,
    SizingProposal
)
from .order_filter_delegate cimport OrderFilterDelegate
from .order_filter_delegate import OrderFilterDelegate
from .order_pricing_delegate cimport OrderPricingDelegate
from .order_pricing_delegate import OrderPricingDelegate
from .order_sizing_delegate cimport OrderSizingDelegate
from .order_sizing_delegate import OrderSizingDelegate
from .pass_through_filter_delegate import PassThroughFilterDelegate

NaN = float("nan")
s_decimal_zero = Decimal(0)
s_logger = None


cdef class PureMarketMakingStrategyV2(StrategyBase):
    OPTION_LOG_NULL_ORDER_SIZE = 1 << 0
    OPTION_LOG_REMOVING_ORDER = 1 << 1
    OPTION_LOG_ADJUST_ORDER = 1 << 2
    OPTION_LOG_CREATE_ORDER = 1 << 3
    OPTION_LOG_MAKER_ORDER_FILLED = 1 << 4
    OPTION_LOG_STATUS_REPORT = 1 << 5
    OPTION_LOG_MAKER_ORDER_HEDGED = 1 << 6
    OPTION_LOG_ALL = 0x7fffffffffffffff

    ORDER_ADJUST_SAMPLE_INTERVAL = 5
    ORDER_ADJUST_SAMPLE_WINDOW = 12

    SHADOW_MAKER_ORDER_KEEP_ALIVE_DURATION = 60.0
    CANCEL_EXPIRY_DURATION = 60.0

    NO_OP_ORDERS_PROPOSAL = OrdersProposal(0, OrderType.LIMIT, [0], [0], OrderType.LIMIT, [0], [0], [])

    # These are exchanges where you're expected to expire orders instead of actively cancelling them.
    RADAR_RELAY_TYPE_EXCHANGES = {"radar_relay", "bamboo_relay"}

    @classmethod
    def logger(cls):
        global s_logger
        if s_logger is None:
            s_logger = logging.getLogger(__name__)
        return s_logger

    def __init__(self, market_infos: List[MarketSymbolPair],
                 filter_delegate: Optional[OrderFilterDelegate] = None,
                 pricing_delegate: Optional[OrderPricingDelegate] = None,
                 sizing_delegate: Optional[OrderSizingDelegate] = None,
                 cancel_order_wait_time: float = 60,
                 logging_options: int = OPTION_LOG_ALL,
                 limit_order_min_expiration: float = 130.0,
                 legacy_order_size: float = 1.0,
                 legacy_bid_spread: float = 0.01,
                 legacy_ask_spread: float = 0.01,
                 status_report_interval: float = 900):

        if len(market_infos) < 1:
            raise ValueError(f"market_infos must not be empty.")

        super().__init__()
        self._market_infos = {
            (market_info.market, market_info.trading_pair): market_info
            for market_info in market_infos
        }
        self._all_markets_ready = False
        self._cancel_order_wait_time = cancel_order_wait_time
        # For tracking limit orders
        self._tracked_maker_orders = {}
        # Preserving a copy of limit orders for safety for sometime
        self._shadow_tracked_maker_orders = {}
        self._order_id_to_market_info = {}
        self._shadow_order_id_to_market_info = {}
        # For cleaning up limit orders
        self._shadow_gc_requests = deque()
        # For remembering when to expire orders.
        self._time_to_cancel = {}
        self._in_flight_cancels = {}

        self._logging_options = logging_options
        self._last_timestamp = 0
        self._status_report_interval = status_report_interval
        self._limit_order_min_expiration = limit_order_min_expiration

        if filter_delegate is None:
            filter_delegate = PassThroughFilterDelegate()
        if pricing_delegate is None:
            pricing_delegate = ConstantSpreadPricingDelegate(legacy_bid_spread, legacy_ask_spread)
        if sizing_delegate is None:
            sizing_delegate = ConstantSizeSizingDelegate(legacy_order_size)


        self._filter_delegate = filter_delegate
        self._pricing_delegate = pricing_delegate
        self._sizing_delegate = sizing_delegate
        self._delegate_lock = False

        cdef:
            set all_markets = set([market_info.market for market_info in market_infos])

        self.c_add_markets(list(all_markets))

    @property
    def active_maker_orders(self) -> List[Tuple[MarketBase, LimitOrder]]:
        return [
            (market_info.market, limit_order)
            for market_info, orders_map in self._tracked_maker_orders.items()
            for limit_order in orders_map.values()
            if (self._in_flight_cancels.get(limit_order.client_order_id, 0) <
                self._current_timestamp - self.CANCEL_EXPIRY_DURATION)
        ]

    @property
    def market_info_to_active_orders(self) -> Dict[MarketSymbolPair, List[LimitOrder]]:
        return {
            market_info: [
                limit_order
                for limit_order in self._tracked_maker_orders.get(market_info, {}).values()
                if (self._in_flight_cancels.get(limit_order.client_order_id, 0) <
                    self._current_timestamp - self.CANCEL_EXPIRY_DURATION)
            ]
            for market_info
            in self._market_infos.values()
        }

    @property
    def active_bids(self) -> List[Tuple[MarketBase, LimitOrder]]:
        return [(market, limit_order) for market, limit_order in self.active_maker_orders if limit_order.is_buy]

    @property
    def active_asks(self) -> List[Tuple[MarketBase, LimitOrder]]:
        return [(market, limit_order) for market, limit_order in self.active_maker_orders if not limit_order.is_buy]

    @property
    def in_flight_cancels(self) -> Dict[str, float]:
        return self._in_flight_cancels

    @property
    def logging_options(self) -> int:
        return self._logging_options

    @logging_options.setter
    def logging_options(self, int64_t logging_options):
        self._logging_options = logging_options

    @property
    def filter_delegate(self) -> OrderFilterDelegate:
        return self._filter_delegate

    @property
    def pricing_delegate(self) -> OrderPricingDelegate:
        return self._pricing_delegate

    @property
    def sizing_delegate(self) -> OrderSizingDelegate:
        return self._sizing_delegate

    def format_status(self) -> str:
        cdef:
            MarketBase maker_market
            OrderBook maker_order_book
            str maker_symbol
            str maker_base
            str maker_quote
            double maker_base_balance
            double maker_quote_balance
            list lines = []
            list warning_lines = []
            dict market_info_to_active_orders = self.market_info_to_active_orders
            list active_orders = []

        for market_info in self._market_infos.values():
            # Get some basic info about the market pair.
            maker_market = market_info.market
            maker_symbol = market_info.trading_pair
            maker_name = maker_market.name
            maker_base = market_info.base_asset
            maker_quote = market_info.quote_asset
            maker_order_book = maker_market.c_get_order_book(maker_symbol)
            maker_base_balance = maker_market.c_get_balance(maker_base)
            maker_quote_balance = maker_market.c_get_balance(maker_quote)
            bid_price = maker_order_book.c_get_price(False)
            ask_price = maker_order_book.c_get_price(True)
            active_orders = market_info_to_active_orders.get(market_info, [])

            if not maker_market.network_status is NetworkStatus.CONNECTED:
                warning_lines.extend([
                    f"  Markets are offline for the {maker_symbol} pair. Continued market making "
                    f"with these markets may be dangerous.",
                    ""
                ])

            markets_columns = ["Market", "Symbol", "Bid Price", "Ask Price"]
            markets_data = [
                [maker_name, maker_symbol, bid_price, ask_price],
            ]
            markets_df = pd.DataFrame(data=markets_data, columns=markets_columns)
            lines.extend(["", "  Markets:"] + ["    " + line for line in str(markets_df).split("\n")])

            assets_columns = ["Market", "Asset", "Balance"]
            assets_data = [
                [maker_name, maker_base, maker_base_balance],
                [maker_name, maker_quote, maker_quote_balance],
            ]
            assets_df = pd.DataFrame(data=assets_data, columns=assets_columns)
            lines.extend(["", "  Assets:"] + ["    " + line for line in str(assets_df).split("\n")])

            # See if there're any open orders.
            if len(active_orders) > 0:
                df = LimitOrder.to_pandas(active_orders)
                df_lines = str(df).split("\n")
                lines.extend(["", "  Active orders:"] +
                             ["    " + line for line in df_lines])
            else:
                lines.extend(["", "  No active maker orders."])

            # Add warning lines on null balances.
            if maker_base_balance <= 0:
                warning_lines.append(f"  Maker market {maker_base} balance is 0. No ask order is possible.")
            if maker_quote_balance <= 0:
                warning_lines.append(f"  Maker market {maker_quote} balance is 0. No bid order is possible.")

        if len(warning_lines) > 0:
            lines.extend(["", "*** WARNINGS ***"] + warning_lines)

        return "\n".join(lines)

    # The following exposed Python functions are meant for unit tests
    # ---------------------------------------------------------------
    def execute_orders_proposal(self, market_info: MarketSymbolPair, orders_proposal: OrdersProposal):
        return self.c_execute_orders_proposal(market_info, orders_proposal)

    def cancel_order(self, market_info: MarketSymbolPair, order_id:str):
        return self.c_cancel_order(market_info, order_id)

    def get_order_price_proposal(self, market_info: MarketSymbolPair) -> PricingProposal:
        cdef:
            list active_orders = [
                limit_order
                for limit_order in self._tracked_maker_orders.get(market_info, {}).values()
                if (self._in_flight_cancels.get(limit_order.client_order_id, 0) <
                    self._current_timestamp - self.CANCEL_EXPIRY_DURATION)
            ]
        return self._pricing_delegate.c_get_order_price_proposal(
            self, market_info, active_orders
        )

    def get_order_size_proposal(self, market_info: MarketSymbolPair, pricing_proposal: PricingProposal) -> SizingProposal:
        cdef:
            list active_orders = [
                limit_order
                for limit_order in self._tracked_maker_orders.get(market_info, {}).values()
                if (self._in_flight_cancels.get(limit_order.client_order_id, 0) <
                    self._current_timestamp - self.CANCEL_EXPIRY_DURATION)
            ]
        return self._sizing_delegate.c_get_order_size_proposal(
            self, market_info, active_orders, pricing_proposal
        )


    def get_orders_proposal_for_market_info(self,
                                            market_info: MarketSymbolPair,
                                            active_orders: List[LimitOrder]) -> OrdersProposal:
        return self.c_get_orders_proposal_for_market_info(market_info, active_orders)
    # ---------------------------------------------------------------

<<<<<<< HEAD
    cdef c_buy_with_specific_market(self, MarketBase market, str symbol, double amount,
                                    double price,
                                    object order_type = OrderType.LIMIT,
                                    double expiration_seconds = NaN):
        if self._delegate_lock:
            raise RuntimeError("Delegates are not allowed to execute orders directly.")

        cdef:
            dict kwargs = {
                "expiration_ts": self._current_timestamp + max(self._limit_order_min_expiration, expiration_seconds)
            }

        if market not in self._sb_markets:
            raise ValueError(f"market object for buy order is not in the whitelisted markets set.")
        return market.c_buy(symbol, amount, order_type=order_type, price=price, kwargs=kwargs)

    cdef c_sell_with_specific_market(self, MarketBase market, str symbol, double amount,
                                     double price,
                                     object order_type = OrderType.LIMIT,
                                     double expiration_seconds = NaN):
        if self._delegate_lock:
            raise RuntimeError("Delegates are not allowed to execute orders directly.")

        cdef:
            dict kwargs = {
                "expiration_ts": self._current_timestamp + max(self._limit_order_min_expiration, expiration_seconds)
            }

        if market not in self._sb_markets:
            raise ValueError(f"market object for sell order is not in the whitelisted markets set.")
        return market.c_sell(symbol, amount, order_type=order_type, price=price, kwargs=kwargs)

=======
>>>>>>> 4835be0a
    cdef c_cancel_order(self, object market_info, str order_id):
        cdef:
            MarketBase market = market_info.market
            list keys_to_delete = []

        # Maintain the cancel expiry time invariant.
        for k, cancel_timestamp in self._in_flight_cancels.items():
            if cancel_timestamp < self._current_timestamp - self.CANCEL_EXPIRY_DURATION:
                keys_to_delete.append(k)
        for k in keys_to_delete:
            del self._in_flight_cancels[k]

        # Track the cancel and tell maker market to cancel the order.
        self._in_flight_cancels[order_id] = self._current_timestamp
        market.c_cancel(market_info.trading_pair, order_id)

    cdef c_start(self, Clock clock, double timestamp):
        StrategyBase.c_start(self, clock, timestamp)
        self._last_timestamp = timestamp

    cdef c_tick(self, double timestamp):
        StrategyBase.c_tick(self, timestamp)

        cdef:
            int64_t current_tick = <int64_t>(timestamp // self._status_report_interval)
            int64_t last_tick = <int64_t>(self._last_timestamp // self._status_report_interval)
            bint should_report_warnings = ((current_tick > last_tick) and
                                           (self._logging_options & self.OPTION_LOG_STATUS_REPORT))
            list active_maker_orders = self.active_maker_orders

        try:
            if not self._all_markets_ready:
                self._all_markets_ready = all([market.ready for market in self._sb_markets])
                if not self._all_markets_ready:
                    # Markets not ready yet. Don't do anything.
                    if should_report_warnings:
                        self.logger().warning(f"Markets are not ready. No market making trades are permitted.")
                    return

            if should_report_warnings:
                if not all([market.network_status is NetworkStatus.CONNECTED for market in self._sb_markets]):
                    self.logger().warning(f"WARNING: Some markets are not connected or are down at the moment. Market "
                                          f"making may be dangerous when markets or networks are unstable.")

            market_info_to_active_orders = self.market_info_to_active_orders

            for market_info in self._market_infos.values():
                self._delegate_lock = True
                orders_proposal = None
                try:
                    orders_proposal = self.c_get_orders_proposal_for_market_info(
                        market_info,
                        market_info_to_active_orders[market_info]
                    )
                except Exception:
                    self.logger().error("Unknown error while generating order proposals.", exc_info=True)
                finally:
                    self._delegate_lock = False
                self.c_execute_orders_proposal(market_info, orders_proposal)

            self.c_check_and_cleanup_shadow_records()
        finally:
            self._last_timestamp = timestamp

    cdef object c_get_orders_proposal_for_market_info(self, object market_info, list active_orders):
        cdef:
            double last_trade_price
            int actions = 0
            list cancel_order_ids = []

        # Before doing anything, ask the filter delegate whether to proceed or not.
        if not self._filter_delegate.c_should_proceed_with_processing(self, market_info, active_orders):
            return self.NO_OP_ORDERS_PROPOSAL

        # If there are no active orders, then do the following:
        #  1. Ask the pricing delegate on what are the order prices.
        #  2. Ask the sizing delegate on what are the order sizes.
        #  3. Set the actions to carry out in the orders proposal to include create orders.
        pricing_proposal = self._pricing_delegate.c_get_order_price_proposal(self, market_info, active_orders)
        sizing_proposal = self._sizing_delegate.c_get_order_size_proposal(self,
                                                                          market_info,
                                                                          active_orders,
                                                                          pricing_proposal)
        if sizing_proposal.buy_order_sizes[0] > 0 or sizing_proposal.sell_order_sizes[0] > 0:
            actions |= ORDER_PROPOSAL_ACTION_CREATE_ORDERS

        if market_info.market.name not in self.RADAR_RELAY_TYPE_EXCHANGES:
            for active_order in active_orders:
                # If there are active orders, and active order cancellation is needed, then do the following:
                #  1. Check the time to cancel for each order, and see if cancellation should be proposed.
                #  2. Record each order id that needs to be cancelled.
                #  3. Set action to include cancel orders.
                if self._current_timestamp >= self._time_to_cancel[active_order.client_order_id]:
                    cancel_order_ids.append(active_order.client_order_id)

            if len(cancel_order_ids) > 0:
                actions |= ORDER_PROPOSAL_ACTION_CANCEL_ORDERS

        return OrdersProposal(actions,
                              OrderType.LIMIT,
                              pricing_proposal.buy_order_prices,
                              sizing_proposal.buy_order_sizes,
                              OrderType.LIMIT,
                              pricing_proposal.sell_order_prices,
                              sizing_proposal.sell_order_sizes,
                              cancel_order_ids)


    cdef c_did_fill_order(self, object order_filled_event):
        cdef:
            str order_id = order_filled_event.order_id
            object market_info = self._shadow_order_id_to_market_info.get(order_id)
            tuple order_fill_record

        if market_info is not None:
            limit_order_record = self._shadow_tracked_maker_orders[market_info][order_id]
            order_fill_record = (limit_order_record, order_filled_event)

            if order_filled_event.trade_type is TradeType.BUY:
                if self._logging_options & self.OPTION_LOG_MAKER_ORDER_FILLED:
                    self.log_with_clock(
                        logging.INFO,
                        f"({market_info.trading_pair}) Maker buy order of "
                        f"{order_filled_event.amount} {market_info.base_asset} filled."
                    )
            else:
                if self._logging_options & self.OPTION_LOG_MAKER_ORDER_FILLED:
                    self.log_with_clock(
                        logging.INFO,
                        f"({market_info.trading_pair}) Maker sell order of "
                        f"{order_filled_event.amount} {market_info.base_asset} filled."
                    )

    cdef c_did_fail_order(self, object order_failed_event):
        cdef:
            str order_id = order_failed_event.order_id
            object market_info= self._order_id_to_market_info.get(order_id)

        if market_info is None:
            return
        self.c_stop_tracking_order(market_info, order_id)

    cdef c_did_cancel_order(self, object cancelled_event):
        cdef:
            str order_id = cancelled_event.order_id
            object market_info = self._order_id_to_market_info.get(order_id)

        self.c_stop_tracking_order(market_info, order_id)

    cdef c_did_expire_order(self, object expired_event):
        self.c_did_cancel_order(expired_event)

    cdef c_did_complete_buy_order(self, object order_completed_event):
        cdef:
            str order_id = order_completed_event.order_id
            object market_info = self._order_id_to_market_info.get(order_id)
            LimitOrder limit_order_record

        if market_info is not None:
            limit_order_record = self._tracked_maker_orders[market_info][order_id]
            self.log_with_clock(
                logging.INFO,
                f"({market_info.trading_pair}) Maker buy order {order_id} "
                f"({limit_order_record.quantity} {limit_order_record.base_currency} @ "
                f"{limit_order_record.price} {limit_order_record.quote_currency}) has been completely filled."
            )
        self.c_stop_tracking_order(market_info, order_id)

    cdef c_did_complete_sell_order(self, object order_completed_event):
        cdef:
            str order_id = order_completed_event.order_id
            object market_info = self._order_id_to_market_info.get(order_id)
            LimitOrder limit_order_record

        if market_info is not None:
            limit_order_record = self._tracked_maker_orders[market_info][order_id]
            self.log_with_clock(
                logging.INFO,
                f"({market_info.trading_pair}) Maker sell order {order_id} "
                f"({limit_order_record.quantity} {limit_order_record.base_currency} @ "
                f"{limit_order_record.price} {limit_order_record.quote_currency}) has been completely filled."
            )
        self.c_stop_tracking_order(market_info, order_id)

    cdef c_start_tracking_order(self, object market_info, str order_id, bint is_buy, object price, object quantity):
        if market_info not in self._tracked_maker_orders:
            self._tracked_maker_orders[market_info] = {}
        if market_info not in self._shadow_tracked_maker_orders:
            self._shadow_tracked_maker_orders[market_info] = {}

        cdef:
            LimitOrder limit_order = LimitOrder(order_id,
                                                market_info.trading_pair,
                                                is_buy,
                                                market_info.base_asset,
                                                market_info.quote_asset,
                                                float(price),
                                                float(quantity))
        self._tracked_maker_orders[market_info][order_id] = limit_order
        self._shadow_tracked_maker_orders[market_info][order_id] = limit_order
        self._order_id_to_market_info[order_id] = market_info
        self._shadow_order_id_to_market_info[order_id] = market_info

    cdef c_stop_tracking_order(self, object market_info, str order_id):
        if market_info in self._tracked_maker_orders and order_id in self._tracked_maker_orders[market_info]:
            del self._tracked_maker_orders[market_info][order_id]
            if len(self._tracked_maker_orders[market_info]) < 1:
                del self._tracked_maker_orders[market_info]
        if order_id in self._order_id_to_market_info:
            del self._order_id_to_market_info[order_id]
        self._shadow_gc_requests.append((
            self._current_timestamp + self.SHADOW_MAKER_ORDER_KEEP_ALIVE_DURATION,
            market_info,
            order_id
        ))

    cdef c_check_and_cleanup_shadow_records(self):
        cdef:
            double current_timestamp = self._current_timestamp

        while len(self._shadow_gc_requests) > 0 and self._shadow_gc_requests[0][0] < current_timestamp:
            _, market_info, order_id = self._shadow_gc_requests.popleft()
            if (market_info in self._shadow_tracked_maker_orders and
                    order_id in self._shadow_tracked_maker_orders[market_info]):
                del self._shadow_tracked_maker_orders[market_info][order_id]
                if len(self._shadow_tracked_maker_orders[market_info]) < 1:
                    del self._shadow_tracked_maker_orders[market_info]
            if order_id in self._shadow_order_id_to_market_info:
                del self._shadow_order_id_to_market_info[order_id]

    cdef c_execute_orders_proposal(self, object market_info, object orders_proposal):
        cdef:
            int64_t actions = orders_proposal.actions
            double expiration_seconds = (self._cancel_order_wait_time
                                         if market_info.market.name in self.RADAR_RELAY_TYPE_EXCHANGES
                                         else NaN)
            str bid_order_id

        # Cancel orders.
        if actions & ORDER_PROPOSAL_ACTION_CANCEL_ORDERS:
            for order_id in orders_proposal.cancel_order_ids:
                self.log_with_clock(
                    logging.INFO,
                    f"({market_info.trading_pair}) Cancelling the limit order {order_id}."
                )
                self.c_cancel_order(market_info, order_id)

        # Create orders.
        if actions & ORDER_PROPOSAL_ACTION_CREATE_ORDERS:
            if orders_proposal.buy_order_sizes[0] > 0:
                if orders_proposal.buy_order_type is OrderType.LIMIT and orders_proposal.buy_order_prices[0] > 0:
                    if self._logging_options & self.OPTION_LOG_CREATE_ORDER:
                        self.log_with_clock(
                            logging.INFO,
                            f"({market_info.trading_pair}) Creating limit bid orders for "
                            f"  Bids (Size,Price) to be placed at: {[str(size) + ' ' + market_info.base_asset + ' @ ' + ' ' + str(price) + ' ' + market_info.quote_asset for size,price in zip(orders_proposal.buy_order_sizes, orders_proposal.buy_order_prices)]}"
                        )

                    for idx in range(len(orders_proposal.buy_order_sizes)):
                        bid_order_id = self.c_buy_with_specific_market(
                            market_info,
                            orders_proposal.buy_order_sizes[idx],
                            order_type=OrderType.LIMIT,
                            price=orders_proposal.buy_order_prices[idx],
                            expiration_seconds=expiration_seconds
                        )
                        self.c_start_tracking_order(
                            market_info,
                            bid_order_id,
                            True,
                            orders_proposal.buy_order_prices[idx],
                            orders_proposal.buy_order_sizes[idx]
                        )
                        self._time_to_cancel[bid_order_id] = self._current_timestamp + self._cancel_order_wait_time
                elif orders_proposal.buy_order_type is OrderType.MARKET:
                    raise RuntimeError("Market buy order in orders proposal is not supported yet.")

            if orders_proposal.sell_order_sizes[0] > 0:
                if orders_proposal.sell_order_type is OrderType.LIMIT and orders_proposal.sell_order_prices[0] > 0:
                    if self._logging_options & self.OPTION_LOG_CREATE_ORDER:
                        self.log_with_clock(
                            logging.INFO,
                            f"({market_info.trading_pair}) Creating limit ask order for "
                            f"  Asks (Size,Price) to be placed at: {[str(size) + ' ' + market_info.base_asset + ' @ ' + ' ' + str(price) + ' ' + market_info.quote_asset for size,price in zip(orders_proposal.sell_order_sizes, orders_proposal.sell_order_prices)]}"
                        )

                    for idx in range(len(orders_proposal.sell_order_sizes)):
                        ask_order_id = self.c_sell_with_specific_market(
                            market_info,
                            orders_proposal.sell_order_sizes[idx],
                            order_type=OrderType.LIMIT,
                            price=orders_proposal.sell_order_prices[idx],
                            expiration_seconds=expiration_seconds
                        )
                        self.c_start_tracking_order(
                            market_info,
                            ask_order_id,
                            False,
                            orders_proposal.sell_order_prices[idx],
                            orders_proposal.sell_order_sizes[idx]
                        )
                        self._time_to_cancel[ask_order_id] = self._current_timestamp + self._cancel_order_wait_time
                elif orders_proposal.sell_order_type is OrderType.MARKET:
                    raise RuntimeError("Market sell order in orders proposal is not supported yet.")<|MERGE_RESOLUTION|>--- conflicted
+++ resolved
@@ -14,6 +14,7 @@
 from hummingbot.core.data_type.limit_order cimport LimitOrder
 from hummingbot.core.data_type.limit_order import LimitOrder
 from hummingbot.core.network_iterator import NetworkStatus
+from hummingbot.market.market_base cimport MarketBase
 from hummingbot.market.market_base import (
     MarketBase,
     OrderType
@@ -109,7 +110,6 @@
         self._logging_options = logging_options
         self._last_timestamp = 0
         self._status_report_interval = status_report_interval
-        self._limit_order_min_expiration = limit_order_min_expiration
 
         if filter_delegate is None:
             filter_delegate = PassThroughFilterDelegate()
@@ -118,11 +118,11 @@
         if sizing_delegate is None:
             sizing_delegate = ConstantSizeSizingDelegate(legacy_order_size)
 
-
         self._filter_delegate = filter_delegate
         self._pricing_delegate = pricing_delegate
         self._sizing_delegate = sizing_delegate
-        self._delegate_lock = False
+
+        self.limit_order_min_expiration = limit_order_min_expiration
 
         cdef:
             set all_markets = set([market_info.market for market_info in market_infos])
@@ -293,41 +293,6 @@
         return self.c_get_orders_proposal_for_market_info(market_info, active_orders)
     # ---------------------------------------------------------------
 
-<<<<<<< HEAD
-    cdef c_buy_with_specific_market(self, MarketBase market, str symbol, double amount,
-                                    double price,
-                                    object order_type = OrderType.LIMIT,
-                                    double expiration_seconds = NaN):
-        if self._delegate_lock:
-            raise RuntimeError("Delegates are not allowed to execute orders directly.")
-
-        cdef:
-            dict kwargs = {
-                "expiration_ts": self._current_timestamp + max(self._limit_order_min_expiration, expiration_seconds)
-            }
-
-        if market not in self._sb_markets:
-            raise ValueError(f"market object for buy order is not in the whitelisted markets set.")
-        return market.c_buy(symbol, amount, order_type=order_type, price=price, kwargs=kwargs)
-
-    cdef c_sell_with_specific_market(self, MarketBase market, str symbol, double amount,
-                                     double price,
-                                     object order_type = OrderType.LIMIT,
-                                     double expiration_seconds = NaN):
-        if self._delegate_lock:
-            raise RuntimeError("Delegates are not allowed to execute orders directly.")
-
-        cdef:
-            dict kwargs = {
-                "expiration_ts": self._current_timestamp + max(self._limit_order_min_expiration, expiration_seconds)
-            }
-
-        if market not in self._sb_markets:
-            raise ValueError(f"market object for sell order is not in the whitelisted markets set.")
-        return market.c_sell(symbol, amount, order_type=order_type, price=price, kwargs=kwargs)
-
-=======
->>>>>>> 4835be0a
     cdef c_cancel_order(self, object market_info, str order_id):
         cdef:
             MarketBase market = market_info.market
@@ -375,7 +340,7 @@
             market_info_to_active_orders = self.market_info_to_active_orders
 
             for market_info in self._market_infos.values():
-                self._delegate_lock = True
+                self._sb_delegate_lock = True
                 orders_proposal = None
                 try:
                     orders_proposal = self.c_get_orders_proposal_for_market_info(
@@ -385,7 +350,7 @@
                 except Exception:
                     self.logger().error("Unknown error while generating order proposals.", exc_info=True)
                 finally:
-                    self._delegate_lock = False
+                    self._sb_delegate_lock = False
                 self.c_execute_orders_proposal(market_info, orders_proposal)
 
             self.c_check_and_cleanup_shadow_records()
