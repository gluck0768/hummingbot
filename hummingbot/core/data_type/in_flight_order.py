import asyncio
import copy
import math

from async_timeout import timeout
from decimal import Decimal
from enum import Enum
from typing import Any, Dict, NamedTuple, Optional, Tuple

from hummingbot.core.data_type.limit_order import LimitOrder
<<<<<<< HEAD
from hummingbot.core.data_type.trade_fee import TokenAmount
from hummingbot.core.event.events import AddedToCostTradeFee, OrderType, PositionAction, TradeType
=======
from hummingbot.core.event.events import OrderType, PositionAction, TradeType
>>>>>>> 271f75e4

s_decimal_0 = Decimal("0")

GET_EX_ORDER_ID_TIMEOUT = 10  # seconds


class OrderState(Enum):
    PENDING_CREATE = 0
    OPEN = 1
    PENDING_CANCEL = 2
    CANCELLED = 3
    PARTIALLY_FILLED = 4
    FILLED = 5
    FAILED = 6


class OrderUpdate(NamedTuple):
    trading_pair: str
    update_timestamp: int  # milliseconds
    new_state: OrderState
    client_order_id: Optional[str] = None
    exchange_order_id: Optional[str] = None
    trade_id: Optional[str] = None
    fill_price: Optional[Decimal] = None  # If None, defaults to order price
    executed_amount_base: Optional[Decimal] = None
    executed_amount_quote: Optional[Decimal] = None
    fee_asset: Optional[str] = None
    cumulative_fee_paid: Optional[Decimal] = None
    trade_fee_percent: Optional[Decimal] = None


class TradeUpdate(NamedTuple):
    trade_id: str
    client_order_id: str
    exchange_order_id: str
    trading_pair: str
    fill_timestamp: int
    fill_price: Decimal
    fill_base_amount: Decimal
    fill_quote_amount: Decimal
    fee_asset: str
    fee_paid: Optional[Decimal] = None
    trade_fee_percent: Optional[Decimal] = None


class InFlightOrder:
    def __init__(
        self,
        client_order_id: str,
        trading_pair: str,
        order_type: OrderType,
        trade_type: TradeType,
        amount: Decimal,
        price: Optional[Decimal] = None,
        exchange_order_id: Optional[str] = None,
        initial_state: OrderState = OrderState.PENDING_CREATE,
        leverage: int = 1,
        position: PositionAction = PositionAction.NIL,
        trade_fee_percent: Decimal = None,
        timestamp: int = -1,
    ) -> None:
        self.client_order_id = client_order_id
        self.trading_pair = trading_pair
        self.order_type = order_type
        self.trade_type = trade_type
        self.price = price
        self.amount = amount
        self.exchange_order_id = exchange_order_id
        self.current_state = initial_state
        self.leverage = leverage
        self.position = position
        self.trade_fee_percent = trade_fee_percent

        self.executed_amount_base = s_decimal_0
        self.executed_amount_quote = s_decimal_0
        self.fee_asset = None
        self.cumulative_fee_paid = s_decimal_0

        self.last_update_timestamp: int = timestamp

        self.order_fills: Dict[str, TradeUpdate] = {}  # Dict[trade_id, TradeUpdate]

        self.exchange_order_id_update_event = asyncio.Event()
        if self.exchange_order_id:
            self.exchange_order_id_update_event.set()

    @property
    def attributes(self) -> Tuple[Any]:
        return copy.deepcopy(
            (
                self.client_order_id,
                self.trading_pair,
                self.order_type,
                self.trade_type,
                self.price,
                self.amount,
                self.exchange_order_id,
                self.current_state,
                self.leverage,
                self.position,
                self.fee_asset,
                self.cumulative_fee_paid,
                self.executed_amount_base,
                self.executed_amount_quote,
                self.last_update_timestamp,
            )
        )

    def __eq__(self, other: object) -> bool:
        return type(self) is type(other) and self.attributes == other.attributes

    @property
    def base_asset(self):
        return self.trading_pair.split("-")[0]

    @property
    def quote_asset(self):
        return self.trading_pair.split("-")[1]

    @property
    def is_pending_create(self) -> bool:
        return self.current_state == OrderState.PENDING_CREATE

    @property
    def is_pending_cancel_confirmation(self) -> bool:
        return self.current_state == OrderState.PENDING_CANCEL

    @property
    def is_open(self) -> bool:
        return self.current_state in {
            OrderState.PENDING_CREATE,
            OrderState.OPEN,
            OrderState.PARTIALLY_FILLED,
            OrderState.PENDING_CANCEL}

    @property
    def is_done(self) -> bool:
        return (
            self.current_state in {OrderState.CANCELLED, OrderState.FILLED, OrderState.FAILED}
            or math.isclose(self.executed_amount_base, self.amount)
            or self.executed_amount_base >= self.amount
        )

    @property
    def is_filled(self) -> bool:
        return (
            self.current_state == OrderState.FILLED
            or (self.amount != s_decimal_0
                and (math.isclose(self.executed_amount_base, self.amount)
                     or self.executed_amount_base >= self.amount)
                )
        )

    @property
    def is_failure(self) -> bool:
        return self.current_state == OrderState.FAILED

    @property
    def is_cancelled(self) -> bool:
        return self.current_state == OrderState.CANCELLED

    @property
    def average_executed_price(self) -> Optional[Decimal]:
        executed_value: Decimal = s_decimal_0
        total_base_amount: Decimal = s_decimal_0
        for order_fill in self.order_fills.values():
            executed_value += order_fill.fill_price * order_fill.fill_base_amount
            total_base_amount += order_fill.fill_base_amount
        if executed_value == s_decimal_0 or total_base_amount == s_decimal_0:
            return None
        return executed_value / total_base_amount

    @classmethod
    def from_json(cls, data: Dict[str, Any]) -> "InFlightOrder":
        """
        Initialize an InFlightOrder using a JSON object
        :param data: JSON data
        :return: Formatted InFlightOrder
        """
        retval = InFlightOrder(
            client_order_id=data["client_order_id"],
            trading_pair=data["trading_pair"],
            order_type=getattr(OrderType, data["order_type"]),
            trade_type=getattr(TradeType, data["trade_type"]),
            amount=Decimal(data["amount"]),
            price=Decimal(data["price"]),
            exchange_order_id=data["exchange_order_id"],
            initial_state=OrderState(int(data["last_state"])),
            leverage=int(data["leverage"]),
            position=PositionAction(data["position"]),
        )
        retval.executed_amount_base = Decimal(data["executed_amount_base"])
        retval.executed_amount_quote = Decimal(data["executed_amount_quote"])
        retval.fee_asset = data["fee_asset"]
        retval.cumulative_fee_paid = Decimal(data["fee_paid"])
        return retval

    def to_json(self) -> Dict[str, Any]:
        """
        Returns this InFlightOrder as a JSON object.
        :return: JSON object
        """
        return {
            "client_order_id": self.client_order_id,
            "exchange_order_id": self.exchange_order_id,
            "trading_pair": self.trading_pair,
            "order_type": self.order_type.name,
            "trade_type": self.trade_type.name,
            "price": str(self.price),
            "amount": str(self.amount),
            "executed_amount_base": str(self.executed_amount_base),
            "executed_amount_quote": str(self.executed_amount_quote),
            "fee_asset": self.fee_asset,
            "fee_paid": str(self.cumulative_fee_paid),
            "last_state": str(self.current_state.value),
            "leverage": str(self.leverage),
            "position": self.position.value
        }

    def to_limit_order(self) -> LimitOrder:
        """
        Returns this InFlightOrder as a LimitOrder object.
        :return: LimitOrder object.
        """
        return LimitOrder(
            client_order_id=self.client_order_id,
            trading_pair=self.trading_pair,
            is_buy=self.trade_type is TradeType.BUY,
            base_currency=self.base_asset,
            quote_currency=self.quote_asset,
            price=self.price,
            quantity=self.amount,
            filled_quantity=self.executed_amount_base
        )

<<<<<<< HEAD
    @property
    def latest_trade_fee(self) -> AddedToCostTradeFee:
        trade_fee: AddedToCostTradeFee = (
            AddedToCostTradeFee(percent=self.trade_fee_percent)
            if self.trade_fee_percent
            else AddedToCostTradeFee(flat_fees=[TokenAmount(self.fee_asset, self.last_fee_paid)])
        )
        return trade_fee

=======
>>>>>>> 271f75e4
    def update_exchange_order_id(self, exchange_order_id: str):
        self.exchange_order_id = exchange_order_id
        self.exchange_order_id_update_event.set()

    async def get_exchange_order_id(self):
        if self.exchange_order_id is None:
            async with timeout(GET_EX_ORDER_ID_TIMEOUT):
                await self.exchange_order_id_update_event.wait()
        return self.exchange_order_id

    def update_with_order_update(self, order_update: OrderUpdate) -> bool:
        """
        Updates the in flight order with an order update (from REST API or WS API)
        return: True if the order gets updated otherwise False
        """
        if order_update.client_order_id != self.client_order_id and order_update.exchange_order_id != self.exchange_order_id:
            return False

        if self.exchange_order_id is None:
            self.update_exchange_order_id(order_update.exchange_order_id)

        prev_order_state: Tuple[Any] = self.attributes

        self.current_state = order_update.new_state
        if order_update.cumulative_fee_paid:
            self.cumulative_fee_paid = order_update.cumulative_fee_paid
        if not self.fee_asset and order_update.fee_asset:
            self.fee_asset = order_update.fee_asset

        updated: bool = prev_order_state != self.attributes

        if updated:
            self.last_update_timestamp = order_update.update_timestamp
<<<<<<< HEAD
            if order_update.new_state in {OrderState.OPEN, OrderState.CANCELLED, OrderState.FAILED}:
                return True

            if self.executed_amount_base > prev_executed_amount_base:
                self.last_filled_price = order_update.fill_price or self.price
                self.last_filled_amount = (
                    order_update.executed_amount_base
                    if prev_executed_amount_base == s_decimal_0
                    else order_update.executed_amount_base - prev_executed_amount_base
                )
                self.last_fee_paid = (
                    order_update.cumulative_fee_paid
                    if prev_cumulative_fee_paid == s_decimal_0
                    else order_update.cumulative_fee_paid - prev_cumulative_fee_paid
                )
                # trade_id defaults to update timestamp if not provided
                trade_id: str = order_update.trade_id or order_update.update_timestamp
                self.last_trade_id = trade_id
                self.order_fills[trade_id] = TradeUpdate(
                    trade_id=trade_id,
                    client_order_id=order_update.client_order_id,
                    exchange_order_id=order_update.exchange_order_id,
                    trading_pair=order_update.trading_pair,
                    fee_asset=order_update.fee_asset,
                    fee_paid=self.last_fee_paid,
                    fill_base_amount=self.last_filled_amount,
                    fill_quote_amount=self.last_filled_amount * (order_update.fill_price or self.price),
                    fill_price=(order_update.fill_price or self.price),
                    fill_timestamp=order_update.update_timestamp,
                )

            if self.is_filled:
                self.current_state = OrderState.FILLED
=======
>>>>>>> 271f75e4

        return updated

    def update_with_trade_update(self, trade_update: TradeUpdate) -> bool:
        """
        Updates the in flight order with a trade update (from REST API or WS API)
        :return: True if the order gets updated otherwise False
        """
        trade_id: str = trade_update.trade_id

        if (trade_id in self.order_fills
                or (self.client_order_id != trade_update.client_order_id
                    and self.exchange_order_id != trade_update.exchange_order_id)):
            return False

        self.order_fills[trade_id] = trade_update

        self.executed_amount_base += trade_update.fill_base_amount
        self.executed_amount_quote += trade_update.fill_quote_amount

        if not self.fee_asset and trade_update.fee_asset:
            self.fee_asset = trade_update.fee_asset
        if trade_update.trade_fee_percent is not None:
            self.trade_fee_percent = trade_update.trade_fee_percent

        relevant_fee_amount: Decimal = (
            trade_update.fill_base_amount
            if trade_update.fee_asset == self.base_asset
            else trade_update.fill_quote_amount
        )
        fee_paid: Decimal = (
            trade_update.fee_paid if trade_update.fee_paid is not None else self.trade_fee_percent * relevant_fee_amount
        )
        self.cumulative_fee_paid += fee_paid

<<<<<<< HEAD
        self.last_trade_id = trade_id
        self.last_filled_price = trade_update.fill_price
        self.last_filled_amount = trade_update.fill_base_amount
        self.last_fee_paid = fee_paid
=======
>>>>>>> 271f75e4
        self.last_update_timestamp = trade_update.fill_timestamp

        return True<|MERGE_RESOLUTION|>--- conflicted
+++ resolved
@@ -8,12 +8,7 @@
 from typing import Any, Dict, NamedTuple, Optional, Tuple
 
 from hummingbot.core.data_type.limit_order import LimitOrder
-<<<<<<< HEAD
-from hummingbot.core.data_type.trade_fee import TokenAmount
-from hummingbot.core.event.events import AddedToCostTradeFee, OrderType, PositionAction, TradeType
-=======
 from hummingbot.core.event.events import OrderType, PositionAction, TradeType
->>>>>>> 271f75e4
 
 s_decimal_0 = Decimal("0")
 
@@ -249,18 +244,6 @@
             filled_quantity=self.executed_amount_base
         )
 
-<<<<<<< HEAD
-    @property
-    def latest_trade_fee(self) -> AddedToCostTradeFee:
-        trade_fee: AddedToCostTradeFee = (
-            AddedToCostTradeFee(percent=self.trade_fee_percent)
-            if self.trade_fee_percent
-            else AddedToCostTradeFee(flat_fees=[TokenAmount(self.fee_asset, self.last_fee_paid)])
-        )
-        return trade_fee
-
-=======
->>>>>>> 271f75e4
     def update_exchange_order_id(self, exchange_order_id: str):
         self.exchange_order_id = exchange_order_id
         self.exchange_order_id_update_event.set()
@@ -294,42 +277,6 @@
 
         if updated:
             self.last_update_timestamp = order_update.update_timestamp
-<<<<<<< HEAD
-            if order_update.new_state in {OrderState.OPEN, OrderState.CANCELLED, OrderState.FAILED}:
-                return True
-
-            if self.executed_amount_base > prev_executed_amount_base:
-                self.last_filled_price = order_update.fill_price or self.price
-                self.last_filled_amount = (
-                    order_update.executed_amount_base
-                    if prev_executed_amount_base == s_decimal_0
-                    else order_update.executed_amount_base - prev_executed_amount_base
-                )
-                self.last_fee_paid = (
-                    order_update.cumulative_fee_paid
-                    if prev_cumulative_fee_paid == s_decimal_0
-                    else order_update.cumulative_fee_paid - prev_cumulative_fee_paid
-                )
-                # trade_id defaults to update timestamp if not provided
-                trade_id: str = order_update.trade_id or order_update.update_timestamp
-                self.last_trade_id = trade_id
-                self.order_fills[trade_id] = TradeUpdate(
-                    trade_id=trade_id,
-                    client_order_id=order_update.client_order_id,
-                    exchange_order_id=order_update.exchange_order_id,
-                    trading_pair=order_update.trading_pair,
-                    fee_asset=order_update.fee_asset,
-                    fee_paid=self.last_fee_paid,
-                    fill_base_amount=self.last_filled_amount,
-                    fill_quote_amount=self.last_filled_amount * (order_update.fill_price or self.price),
-                    fill_price=(order_update.fill_price or self.price),
-                    fill_timestamp=order_update.update_timestamp,
-                )
-
-            if self.is_filled:
-                self.current_state = OrderState.FILLED
-=======
->>>>>>> 271f75e4
 
         return updated
 
@@ -365,13 +312,6 @@
         )
         self.cumulative_fee_paid += fee_paid
 
-<<<<<<< HEAD
-        self.last_trade_id = trade_id
-        self.last_filled_price = trade_update.fill_price
-        self.last_filled_amount = trade_update.fill_base_amount
-        self.last_fee_paid = fee_paid
-=======
->>>>>>> 271f75e4
         self.last_update_timestamp = trade_update.fill_timestamp
 
         return True